from __future__ import print_function
import sys
import os
import shutil

if sys.version[0:3] < '2.7':
    sys.stderr.write("Python version 2.7 or above is required. Exiting.")
    sys.exit(1)

try:
    import setuptools
except ImportError:
    sys.stderr.write(
    "Please install setuptools before running this script. Exiting.")
    sys.exit(1)

from setuptools import setup, find_packages


# --------------------------------------------------------------------------- #
# Basic project information
# --------------------------------------------------------------------------- #

name = 'BGWpy'
description = 'Interface BerkeleyGW flows in python.'
author = 'Gabriel Antonius'
author_email = 'antonius@civet.berkeley.edu'
license = 'BSD'
<<<<<<< HEAD
__version__ = '1.0.1'
=======
__version__ = '1.1.0'
>>>>>>> a444cfb8


# Requirements
install_requires = [
    'numpy >=1.6',
    'pymatgen >=3.0',
    ]

# --------------------------------------------------------------------------- #
# Helper functions
# --------------------------------------------------------------------------- #

def get_package_data():
    package_data={'BGWpy': ['data/structures/*', 'data/pseudos/*']}
    return package_data

def install_user_configuration():
    user_config = os.path.join('config', 'user_configuration.py')
    dest = os.path.join('BGWpy', 'config', 'user_configuration.py')
    if os.path.exists(user_config):
        shutil.copy(user_config, dest)

# Actually, this function breaks the build...
def cleanup():
    """Clean up the junk left around by the build process."""

    egg = 'BGWpy.egg-info'  # Warning: Do not build that string variable.
    try:
        shutil.rmtree(egg)
    except Exception as E:
        print(E)
        try:
            os.unlink(egg)
        except:
            pass

# --------------------------------------------------------------------------- #
# Setup
# --------------------------------------------------------------------------- #

install_user_configuration()

setup_args = dict(
      name             = name,
      version          = __version__,
      description      = description,
      author           = author,
      author_email     = author_email,
      license          = license,
      install_requires = install_requires,
      packages         = find_packages(),
      package_data     = get_package_data(),
      )

if __name__ == "__main__":
    setup(**setup_args)
<|MERGE_RESOLUTION|>--- conflicted
+++ resolved
@@ -26,11 +26,7 @@
 author = 'Gabriel Antonius'
 author_email = 'antonius@civet.berkeley.edu'
 license = 'BSD'
-<<<<<<< HEAD
-__version__ = '1.0.1'
-=======
-__version__ = '1.1.0'
->>>>>>> a444cfb8
+__version__ = '1.1.1'
 
 
 # Requirements
