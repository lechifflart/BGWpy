--- conflicted
+++ resolved
@@ -83,11 +83,7 @@
         # Run script
         self.wfn_co_fname = kwargs['wfn_co_fname']
         self.wfn_fi_fname = kwargs['wfn_fi_fname']
-<<<<<<< HEAD
-        if 'wfnq_fi_fname' in kwargs: # Daan ; wfnq is not used in use_momentum or use_dos calculations
-=======
         if self.use_operator == 'use_velocity':
->>>>>>> 3064748d
             self.wfnq_fi_fname = kwargs['wfnq_fi_fname']
 
         self.eps0mat_fname = kwargs['eps0mat_fname']
